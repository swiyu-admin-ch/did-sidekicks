--- conflicted
+++ resolved
@@ -76,11 +76,8 @@
     }
 }
 
-<<<<<<< HEAD
-=======
-/// The default constructor featuring a SHA2-256 hasher instance.
->>>>>>> f5ec4d65
 impl Default for JcsSha256Hasher {
+    /// The default constructor featuring a SHA2-256 hasher instance.
     fn default() -> Self {
         JcsSha256Hasher {
             hasher: Sha256::new(),
