--- conflicted
+++ resolved
@@ -36,13 +36,10 @@
 [build-dependencies]
 uniffi = { version = "0.26.1", features = ["build"] }
 
-<<<<<<< HEAD
-=======
 [lib]
 crate-type = ["lib","cdylib"]
 name = "didtoolbox"
 
->>>>>>> cdd116eb
 [[bin]]
 name = "uniffi-bindgen"
 path = "uniffi-bindgen.rs"